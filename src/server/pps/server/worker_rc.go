--- conflicted
+++ resolved
@@ -18,14 +18,9 @@
 	deploymentName string // Name of the replication controller managing workers
 
 	userImage    string            // The user's pipeline/job image
-<<<<<<< HEAD
-	labels       map[string]string // k8s labels attached to the RC and workers
-	parallelism  int32             // Number of replicas the RC maintains
-	resources    *api.ResourceList // Resources requested by pipeline/job pods
-=======
 	labels       map[string]string // k8s labels attached to the Deployment and workers
 	parallelism  int32             // Number of replicas the Deployment maintains
->>>>>>> 5032b946
+	resources    *api.ResourceList // Resources requested by pipeline/job pods
 	workerEnv    []api.EnvVar      // Environment vars set in the user container
 	volumes      []api.Volume      // Volumes that we expose to the user container
 	volumeMounts []api.VolumeMount // Paths where we mount each volume in 'volumes'
@@ -96,13 +91,8 @@
 	return podSpec
 }
 
-<<<<<<< HEAD
-func (a *apiServer) getWorkerOptions(rcName string, parallelism int32, resources *api.ResourceList, transform *pps.Transform) *workerOptions {
-	labels := labels(rcName)
-=======
-func (a *apiServer) getWorkerOptions(deploymentName string, parallelism int32, transform *pps.Transform) *workerOptions {
+func (a *apiServer) getWorkerOptions(deploymentName string, parallelism int32, resources *api.ResourceList, transform *pps.Transform) *workerOptions {
 	labels := labels(deploymentName)
->>>>>>> 5032b946
 	userImage := transform.Image
 	if userImage == "" {
 		userImage = DefaultUserImage
